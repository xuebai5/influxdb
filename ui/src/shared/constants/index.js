--- conflicted
+++ resolved
@@ -428,12 +428,9 @@
   metaUrl: '',
 }
 
-<<<<<<< HEAD
 export const IS_STATIC_LEGEND = legend =>
   _.get(legend, 'type', false) === 'static'
 
-export const linksLink = '/chronograf/v1'
-=======
 export const linksLink = '/chronograf/v1'
 
 export const cellSupportsAnnotations = cellType => {
@@ -445,5 +442,4 @@
     'line-stepplot',
   ]
   return !!supportedTypes.find(type => type === cellType)
-}
->>>>>>> 73d4d7da
+}