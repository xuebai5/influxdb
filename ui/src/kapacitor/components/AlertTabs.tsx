import React, {PureComponent, MouseEvent} from 'react'

import _ from 'lodash'
import {get} from 'src/utils/wrappers'

import {
  Tab,
  Tabs,
  TabPanel,
  TabPanels,
  TabList,
} from 'src/shared/components/Tabs'
import {
  getKapacitorConfig,
  updateKapacitorConfigSection,
  addKapacitorConfigInSection,
  deleteKapacitorConfigInSection,
  testAlertOutput,
  getAllServices,
} from 'src/shared/apis'

import {
  AlertaConfig,
  HipChatConfig,
  KafkaConfig,
  OpsGenieConfig,
  PagerDutyConfig,
  PagerDuty2Config,
  PushoverConfig,
  SensuConfig,
  SMTPConfig,
  TalkConfig,
  TelegramConfig,
  VictorOpsConfig,
} from './config'

import {
  notifyRefreshKapacitorFailed,
  notifyAlertEndpointSaved,
  notifyAlertEndpointSaveFailed,
  notifyAlertEndpointDeleteFailed,
  notifyAlertEndpointDeleted,
  notifyTestAlertSent,
  notifyTestAlertFailed,
  notifyCouldNotRetrieveKapacitorServices,
} from 'src/shared/copy/notifications'
import DeprecationWarning from 'src/admin/components/DeprecationWarning'
import {ErrorHandling} from 'src/shared/decorators/errors'

import {Source, Kapacitor} from 'src/types'
import {ServiceProperties, SpecificConfigOptions} from 'src/types/kapacitor'
import SlackConfigs from 'src/kapacitor/components/config/SlackConfigs'
import {
  AlertDisplayText,
  SupportedServices,
  AlertTypes,
} from 'src/kapacitor/constants'

interface Service {
  link: Link
  name: string
  options: {
    id: string
  }
}

interface Link {
  rel: string
  href: string
}

interface Element {
  link: Link
  options: any
  redacted: string[]
}

interface Section {
  link: string
  elements: Element[]
}

interface Sections {
  alerta: Section
  hipchat: Section
  httppost: Section
  influxdb: Section
  kafka: Section
  mqtt: Section
  opsgenie: Section
  opsgenie2: Section
  pagerduty: Section
  pagerduty2: Section
  pushover: Section
  sensu: Section
  slack: Section
  smtp: Section
  snmptrap: Section
  talk: Section
  telegram: Section
  victorops: Section
}

<<<<<<< HEAD
interface Config {
  type: string
  enabled: boolean
  renderComponent: () => JSX.Element
}

interface SupportedConfig {
  alerta: Config
  hipchat: Config
  kafka: Config
  opsgenie: Config
  opsgenie2: Config
  pagerduty: Config
  pagerduty2: Config
  pushover: Config
  sensu: Config
  slack: Config
  smtp: Config
  talk: Config
  telegram: Config
  victorops: Config
}

=======
>>>>>>> 914e2608
interface Notification {
  id?: string
  type: string
  icon: string
  duration: number
  message: string
}

interface Props {
  source: Source
  kapacitor: Kapacitor
  notify: (message: Notification) => void
  hash: string
}

interface State {
  configSections: Sections
  services: Service[]
}

@ErrorHandling
class AlertTabs extends PureComponent<Props, State> {
  constructor(props) {
    super(props)

    this.state = {
      configSections: null,
      services: [],
    }
  }

  public async componentDidMount() {
    const {kapacitor} = this.props
    try {
      this.refreshKapacitorConfig(kapacitor)
      const services: Service[] = await getAllServices(kapacitor)
      this.setState({services})
    } catch (error) {
      this.setState({services: null})
      this.props.notify(notifyCouldNotRetrieveKapacitorServices(kapacitor))
    }
  }

  public componentWillReceiveProps(nextProps) {
    if (this.props.kapacitor.url !== nextProps.kapacitor.url) {
      this.refreshKapacitorConfig(nextProps.kapacitor)
    }
  }

  public render() {
    const {configSections} = this.state
    const {hash} = this.props

    if (!configSections) {
      return null
    }

    const pagerDutyV1Enabled: boolean = this.getConfigEnabled(
      configSections,
      AlertTypes.pagerduty
    )
    const opsGenieV1Enabled: boolean = this.getConfigEnabled(
      configSections,
      AlertTypes.opsgenie
    )

    const pagerDutyDeprecationMessage: JSX.Element = (
      <div>
        PagerDuty v1 is being{' '}
        {
          <a
            href="https://v2.developer.pagerduty.com/docs/v1-rest-api-decommissioning-faq"
            target="_blank"
          >
            deprecated
          </a>
        }
        . Please update your Kapacitor and configure PagerDuty v2.
      </div>
    )

    const opsGenieDeprecationMessage: JSX.Element = (
      <div>
        OpsGenie v1 is being deprecated. Please update your Kapacitor and
        configure OpsGenie v2.
      </div>
    )

<<<<<<< HEAD
    const supportedConfigs: SupportedConfig = {
      alerta: {
        type: 'Alerta',
        enabled: this.getEnabled(configSections, 'alerta'),
        renderComponent: () => (
          <AlertaConfig
            onSave={this.handleSaveConfig('alerta')}
            config={this.getSection(configSections, 'alerta')}
            onTest={this.handleTestConfig('alerta')}
            enabled={this.getEnabled(configSections, 'alerta')}
          />
        ),
      },
      hipchat: {
        type: 'HipChat',
        enabled: this.getEnabled(configSections, 'hipchat'),
        renderComponent: () => (
          <HipChatConfig
            onSave={this.handleSaveConfig('hipchat')}
            config={this.getSection(configSections, 'hipchat')}
            onTest={this.handleTestConfig('hipchat')}
            enabled={this.getEnabled(configSections, 'hipchat')}
          />
        ),
      },
      kafka: {
        type: 'Kafka',
        enabled: this.getEnabled(configSections, 'kafka'),
        renderComponent: () => (
          <KafkaConfig
            onSave={this.handleSaveConfig('kafka')}
            config={this.getSection(configSections, 'kafka')}
            onTest={this.handleTestConfig('kafka', {
              cluster: this.getProperty(configSections, 'kafka', 'id'),
            })}
            enabled={this.getEnabled(configSections, 'kafka')}
            notify={this.props.notify}
          />
        ),
      },
      opsgenie: {
        type: 'OpsGenie',
        enabled: this.getEnabled(configSections, 'opsgenie'),
        renderComponent: () => (
          <OpsGenieConfig
            onSave={this.handleSaveConfig('opsgenie')}
            config={this.getSection(configSections, 'opsgenie')}
            onTest={this.handleTestConfig('opsgenie')}
            enabled={this.getEnabled(configSections, 'opsgenie')}
          />
        ),
      },
      opsgenie2: {
        type: 'OpsGenie2',
        enabled: this.getEnabled(configSections, 'opsgenie2'),
        renderComponent: () => (
          <OpsGenieConfig
            onSave={this.handleSaveConfig('opsgenie2')}
            config={this.getSection(configSections, 'opsgenie2')}
            onTest={this.handleTestConfig('opsgenie2')}
            enabled={this.getEnabled(configSections, 'opsgenie2')}
          />
        ),
      },
      pagerduty: {
        type: 'PagerDuty',
        enabled: this.getEnabled(configSections, 'pagerduty'),
        renderComponent: () => (
          <PagerDutyConfig
            onSave={this.handleSaveConfig('pagerduty')}
            config={this.getSection(configSections, 'pagerduty')}
            onTest={this.handleTestConfig('pagerduty')}
            enabled={this.getEnabled(configSections, 'pagerduty')}
          />
        ),
      },
      pagerduty2: {
        type: 'PagerDuty2',
        enabled: this.getEnabled(configSections, 'pagerduty2'),
        renderComponent: () => (
          <PagerDutyConfig
            onSave={this.handleSaveConfig('pagerduty2')}
            config={this.getSection(configSections, 'pagerduty2')}
            onTest={this.handleTestConfig('pagerduty2')}
            enabled={this.getEnabled(configSections, 'pagerduty2')}
          />
        ),
      },
      pushover: {
        type: 'Pushover',
        enabled: this.getEnabled(configSections, 'pushover'),
        renderComponent: () => (
          <PushoverConfig
            onSave={this.handleSaveConfig('pushover')}
            config={this.getSection(configSections, 'pushover')}
            onTest={this.handleTestConfig('pushover')}
            enabled={this.getEnabled(configSections, 'pushover')}
          />
        ),
      },
      sensu: {
        type: 'Sensu',
        enabled: this.getEnabled(configSections, 'sensu'),
        renderComponent: () => (
          <SensuConfig
            onSave={this.handleSaveConfig('sensu')}
            config={this.getSection(configSections, 'sensu')}
            onTest={this.handleTestConfig('sensu')}
            enabled={this.getEnabled(configSections, 'sensu')}
          />
        ),
      },
      slack: {
        type: 'Slack',
        enabled: this.getEnabled(configSections, 'slack'),
        renderComponent: () => (
          <SlackConfig
            onSave={this.handleSaveConfig('slack')}
            config={this.getSection(configSections, 'slack')}
            onTest={this.handleTestConfig('slack')}
            enabled={this.getEnabled(configSections, 'slack')}
          />
        ),
      },
      smtp: {
        type: 'SMTP',
        enabled: this.getEnabled(configSections, 'smtp'),
        renderComponent: () => (
          <SMTPConfig
            onSave={this.handleSaveConfig('smtp')}
            config={this.getSection(configSections, 'smtp')}
            onTest={this.handleTestConfig('smtp')}
            enabled={this.getEnabled(configSections, 'smtp')}
          />
        ),
      },
      talk: {
        type: 'Talk',
        enabled: this.getEnabled(configSections, 'talk'),
        renderComponent: () => (
          <TalkConfig
            onSave={this.handleSaveConfig('talk')}
            config={this.getSection(configSections, 'talk')}
            onTest={this.handleTestConfig('talk')}
            enabled={this.getEnabled(configSections, 'talk')}
          />
        ),
      },
      telegram: {
        type: 'Telegram',
        enabled: this.getEnabled(configSections, 'telegram'),
        renderComponent: () => (
          <TelegramConfig
            onSave={this.handleSaveConfig('telegram')}
            config={this.getSection(configSections, 'telegram')}
            onTest={this.handleTestConfig('telegram')}
            enabled={this.getEnabled(configSections, 'telegram')}
          />
        ),
      },
      victorops: {
        type: 'VictorOps',
        enabled: this.getEnabled(configSections, 'victorops'),
        renderComponent: () => (
          <VictorOpsConfig
            onSave={this.handleSaveConfig('victorops')}
            config={this.getSection(configSections, 'victorops')}
            onTest={this.handleTestConfig('victorops')}
            enabled={this.getEnabled(configSections, 'victorops')}
          />
        ),
      },
    }
=======
>>>>>>> 914e2608
    return (
      <div className="panel">
        <div className="panel-heading">
          <h2 className="panel-title">Configure Alert Endpoints</h2>
        </div>
        {pagerDutyV1Enabled && (
          <DeprecationWarning message={pagerDutyDeprecationMessage} />
        )}
        {opsGenieV1Enabled && (
          <DeprecationWarning message={opsGenieDeprecationMessage} />
        )}

        <Tabs
          tabContentsClass="config-endpoint"
          initialIndex={this.getInitialIndex(hash)}
        >
          <TabList customClass="config-endpoint--tabs">
            {_.reduce(
              configSections,
              (acc, __, k) => {
                if (this.isSupportedService(k)) {
                  return acc.concat(
                    <Tab
                      key={k}
                      isConfigured={this.getConfigEnabled(configSections, k)}
                    >
                      {AlertDisplayText[k]}
                    </Tab>
                  )
                }
                return acc
              },
              []
            )}
          </TabList>
          <TabPanels customClass="config-endpoint--tab-contents">
            {_.reduce(
              configSections,
              (acc, __, k) => {
                if (this.isSupportedService(k)) {
                  return acc.concat(
                    <TabPanel key={k}>{this.getConfig(k)}</TabPanel>
                  )
                }
                return acc
              },
              []
            )}
          </TabPanels>
        </Tabs>
      </div>
    )
  }

  private getConfig(config: string): JSX.Element {
    const {configSections} = this.state
    switch (config) {
      case AlertTypes.alerta:
        return (
          <AlertaConfig
            onSave={this.handleSaveConfig(AlertTypes.alerta)}
            config={this.getSectionElement(configSections, AlertTypes.alerta)}
            onTest={this.handleTestConfig(AlertTypes.alerta)}
            enabled={this.getConfigEnabled(configSections, AlertTypes.alerta)}
          />
        )
      case AlertTypes.hipchat:
        return (
          <HipChatConfig
            onSave={this.handleSaveConfig(AlertTypes.hipchat)}
            config={this.getSectionElement(configSections, AlertTypes.hipchat)}
            onTest={this.handleTestConfig(AlertTypes.hipchat)}
            enabled={this.getConfigEnabled(configSections, AlertTypes.hipchat)}
          />
        )
      case AlertTypes.kafka:
        return (
          <KafkaConfig
            onSave={this.handleSaveConfig(AlertTypes.kafka)}
            config={this.getSectionElement(configSections, AlertTypes.kafka)}
            onTest={this.handleTestConfig(AlertTypes.kafka, {
              cluster: this.getProperty(configSections, AlertTypes.kafka, 'id'),
            })}
            enabled={this.getConfigEnabled(configSections, AlertTypes.kafka)}
            notify={this.props.notify}
          />
        )
      case AlertTypes.opsgenie:
        return (
          <OpsGenieConfig
            onSave={this.handleSaveConfig(AlertTypes.opsgenie)}
            config={this.getSectionElement(configSections, AlertTypes.opsgenie)}
            onTest={this.handleTestConfig(AlertTypes.opsgenie)}
            enabled={this.getConfigEnabled(configSections, AlertTypes.opsgenie)}
          />
        )
      case AlertTypes.opsgenie2:
        return (
          <OpsGenieConfig
            onSave={this.handleSaveConfig(AlertTypes.opsgenie2)}
            config={this.getSectionElement(
              configSections,
              AlertTypes.opsgenie2
            )}
            onTest={this.handleTestConfig(AlertTypes.opsgenie2)}
            enabled={this.getConfigEnabled(
              configSections,
              AlertTypes.opsgenie2
            )}
          />
        )
      case AlertTypes.pagerduty:
        return (
          <PagerDutyConfig
            onSave={this.handleSaveConfig(AlertTypes.pagerduty)}
            config={this.getSectionElement(
              configSections,
              AlertTypes.pagerduty
            )}
            onTest={this.handleTestConfig(AlertTypes.pagerduty)}
            enabled={this.getConfigEnabled(
              configSections,
              AlertTypes.pagerduty
            )}
          />
        )
      case AlertTypes.pagerduty2:
        return (
          <PagerDuty2Config
            onSave={this.handleSaveConfig(AlertTypes.pagerduty2)}
            config={this.getSectionElement(
              configSections,
              AlertTypes.pagerduty2
            )}
            onTest={this.handleTestConfig(AlertTypes.pagerduty2)}
            enabled={this.getConfigEnabled(
              configSections,
              AlertTypes.pagerduty2
            )}
          />
        )
      case AlertTypes.pushover:
        return (
          <PushoverConfig
            onSave={this.handleSaveConfig(AlertTypes.pushover)}
            config={this.getSectionElement(configSections, AlertTypes.pushover)}
            onTest={this.handleTestConfig(AlertTypes.pushover)}
            enabled={this.getConfigEnabled(configSections, AlertTypes.pushover)}
          />
        )
      case AlertTypes.sensu:
        return (
          <SensuConfig
            onSave={this.handleSaveConfig(AlertTypes.sensu)}
            config={this.getSectionElement(configSections, AlertTypes.sensu)}
            onTest={this.handleTestConfig(AlertTypes.sensu)}
            enabled={this.getConfigEnabled(configSections, AlertTypes.sensu)}
          />
        )
      case AlertTypes.slack:
        const hasPagerDuty2: Section = get(
          configSections,
          AlertTypes.pagerduty2,
          undefined
        )
        const hasOpsGenie2: Section = get(
          configSections,
          AlertTypes.opsgenie2,
          undefined
        )
        // if kapacitor supports pagerduty2 and opsgenie2, its at least v1.5
        const isMultipleConfigsSupported: boolean =
          !_.isUndefined(hasPagerDuty2) && !_.isUndefined(hasOpsGenie2)
        return (
          <SlackConfigs
            configs={this.getSectionElements(configSections, AlertTypes.slack)}
            onSave={this.handleSaveConfig(AlertTypes.slack)}
            onTest={this.handleTestConfig(AlertTypes.slack)}
            onDelete={this.handleDeleteConfig(AlertTypes.slack)}
            onEnabled={this.getSpecificConfigEnabled(
              configSections,
              AlertTypes.slack
            )}
            isMultipleConfigsSupported={isMultipleConfigsSupported}
          />
        )

      case AlertTypes.smtp:
        return (
          <SMTPConfig
            onSave={this.handleSaveConfig(AlertTypes.smtp)}
            config={this.getSectionElement(configSections, AlertTypes.smtp)}
            onTest={this.handleTestConfig(AlertTypes.smtp)}
            enabled={this.getConfigEnabled(configSections, AlertTypes.smtp)}
          />
        )
      case AlertTypes.talk:
        return (
          <TalkConfig
            onSave={this.handleSaveConfig(AlertTypes.talk)}
            config={this.getSectionElement(configSections, AlertTypes.talk)}
            onTest={this.handleTestConfig(AlertTypes.talk)}
            enabled={this.getConfigEnabled(configSections, AlertTypes.talk)}
          />
        )
      case AlertTypes.telegram:
        return (
          <TelegramConfig
            onSave={this.handleSaveConfig(AlertTypes.telegram)}
            config={this.getSectionElement(configSections, AlertTypes.telegram)}
            onTest={this.handleTestConfig(AlertTypes.telegram)}
            enabled={this.getConfigEnabled(configSections, AlertTypes.telegram)}
          />
        )
      case AlertTypes.victorops:
        return (
          <VictorOpsConfig
            onSave={this.handleSaveConfig(AlertTypes.victorops)}
            config={this.getSectionElement(
              configSections,
              AlertTypes.victorops
            )}
            onTest={this.handleTestConfig(AlertTypes.victorops)}
            enabled={this.getConfigEnabled(
              configSections,
              AlertTypes.victorops
            )}
          />
        )
    }
  }

  private refreshKapacitorConfig = async (
    kapacitor: Kapacitor
  ): Promise<void> => {
    try {
      const {
        data: {sections},
      } = await getKapacitorConfig(kapacitor)
      this.setState({configSections: sections})
    } catch (error) {
      this.setState({configSections: null})
      this.props.notify(notifyRefreshKapacitorFailed())
    }
  }

  private getSectionElement = (
    sections: Sections,
    section: string
  ): Element => {
    return _.get(sections, [section, 'elements', '0'], null)
  }

  private getSectionElements = (
    sections: Sections,
    section: string
  ): Element[] => {
    return _.get(sections, [section, 'elements'], null)
  }

  private getConfigEnabled = (sections: Sections, section: string): boolean => {
    if (section === AlertTypes.slack) {
      const configElements: Section[] = get(sections, `${section}.elements`, [])
      const enabledConfigElements = configElements.filter(e => {
        const enabled: boolean = get(e, 'options.enabled', false)
        return enabled
      })
      return enabledConfigElements.length > 0
    }
    return _.get(
      sections,
      [section, 'elements', '0', 'options', 'enabled'],
      false
    )
  }

  private getProperty = (
    sections: Sections,
    section: string,
    property: string
  ): boolean => {
    return _.get(
      sections,
      [section, 'elements', '0', 'options', property],
      null
    )
  }

<<<<<<< HEAD
=======
  private getSpecificConfigEnabled = (sections: Sections, section: string) => (
    specificConfig: string
  ): boolean => {
    const elements: Element[] = this.getSectionElements(sections, section)
    const elementIndex = elements.findIndex(
      element => _.get(element, ['options', 'workspace']) === specificConfig
    )
    return _.get(
      sections,
      [section, 'elements', elementIndex.toString(), 'options', 'enabled'],
      false
    )
  }

>>>>>>> 914e2608
  private handleSaveConfig = (section: string) => async (
    properties: ServiceProperties,
    isNewConfigInSection?: boolean,
    specificConfig?: string
  ): Promise<boolean> => {
    if (section !== '') {
      const propsToSend = this.sanitizeProperties(section, properties)
      try {
        if (isNewConfigInSection) {
          await addKapacitorConfigInSection(
            this.props.kapacitor,
            section,
            propsToSend
          )
        } else {
          await updateKapacitorConfigSection(
            this.props.kapacitor,
            section,
            propsToSend,
            specificConfig
          )
        }
        this.refreshKapacitorConfig(this.props.kapacitor)
        this.props.notify(notifyAlertEndpointSaved(section))
        return true
      } catch ({
        data: {error},
      }) {
        const errorMsg = error.split(': ').pop()
        this.props.notify(notifyAlertEndpointSaveFailed(section, errorMsg))
        return false
      }
    }
  }
<<<<<<< HEAD
  private handleTestConfig = (section: string, options?: object) => async (
    e: MouseEvent<HTMLButtonElement>
=======

  private handleTestConfig = (section: string, options?: object) => async (
    e: MouseEvent<HTMLButtonElement>,
    specificConfigOptions?: SpecificConfigOptions
>>>>>>> 914e2608
  ): Promise<void> => {
    e.preventDefault()

    try {
      const {data} = await testAlertOutput(
        this.props.kapacitor,
        section,
<<<<<<< HEAD
        options
=======
        options,
        specificConfigOptions
>>>>>>> 914e2608
      )
      if (data.success) {
        this.props.notify(notifyTestAlertSent(section))
      } else {
        this.props.notify(notifyTestAlertFailed(section, data.message))
      }
    } catch (error) {
      this.props.notify(notifyTestAlertFailed(section))
    }
  }

  private handleDeleteConfig = (section: string) => async (
    specificConfig: string
  ): Promise<void> => {
    try {
      await deleteKapacitorConfigInSection(
        this.props.kapacitor,
        section,
        specificConfig
      )

      await this.refreshKapacitorConfig(this.props.kapacitor)

      this.props.notify(notifyAlertEndpointDeleted(section, specificConfig))
    } catch (error) {
      const errorMsg = _.join(_.drop(_.split(error, ': '), 2), ': ')
      this.props.notify(
        notifyAlertEndpointDeleteFailed(section, specificConfig, errorMsg)
      )
    }
  }

  private sanitizeProperties = (
    section: string,
    properties: ServiceProperties
  ): ServiceProperties => {
    const cleanProps = {enabled: true, ...properties}
    const {redacted} = this.getSectionElement(
      this.state.configSections,
      section
    )
    if (redacted && redacted.length) {
      redacted.forEach(badProp => {
        if (properties[badProp] === 'true') {
          delete cleanProps[badProp]
        }
      })
    }

    return cleanProps
  }

  private getInitialIndex = (hash: string): number => {
    const index = _.indexOf(_.keys(SupportedServices), _.replace(hash, '#', ''))
    return index >= 0 ? index : 0
  }

  private isSupportedService = (serviceType: string): boolean => {
    const {services, configSections} = this.state
    const foundKapacitorService: Service = services.find(service => {
      return service.name === serviceType
    })

    const foundSupportedService: string = SupportedServices.find(
      service => service === serviceType
    )

    const foundSection: Section = _.get(configSections, serviceType, undefined)

    const isSupported: boolean =
      !_.isUndefined(foundKapacitorService) &&
      !_.isUndefined(foundSupportedService) &&
      !_.isUndefined(foundSection)

    return isSupported
  }
}

export default AlertTabs<|MERGE_RESOLUTION|>--- conflicted
+++ resolved
@@ -101,32 +101,6 @@
   victorops: Section
 }
 
-<<<<<<< HEAD
-interface Config {
-  type: string
-  enabled: boolean
-  renderComponent: () => JSX.Element
-}
-
-interface SupportedConfig {
-  alerta: Config
-  hipchat: Config
-  kafka: Config
-  opsgenie: Config
-  opsgenie2: Config
-  pagerduty: Config
-  pagerduty2: Config
-  pushover: Config
-  sensu: Config
-  slack: Config
-  smtp: Config
-  talk: Config
-  telegram: Config
-  victorops: Config
-}
-
-=======
->>>>>>> 914e2608
 interface Notification {
   id?: string
   type: string
@@ -215,182 +189,6 @@
       </div>
     )
 
-<<<<<<< HEAD
-    const supportedConfigs: SupportedConfig = {
-      alerta: {
-        type: 'Alerta',
-        enabled: this.getEnabled(configSections, 'alerta'),
-        renderComponent: () => (
-          <AlertaConfig
-            onSave={this.handleSaveConfig('alerta')}
-            config={this.getSection(configSections, 'alerta')}
-            onTest={this.handleTestConfig('alerta')}
-            enabled={this.getEnabled(configSections, 'alerta')}
-          />
-        ),
-      },
-      hipchat: {
-        type: 'HipChat',
-        enabled: this.getEnabled(configSections, 'hipchat'),
-        renderComponent: () => (
-          <HipChatConfig
-            onSave={this.handleSaveConfig('hipchat')}
-            config={this.getSection(configSections, 'hipchat')}
-            onTest={this.handleTestConfig('hipchat')}
-            enabled={this.getEnabled(configSections, 'hipchat')}
-          />
-        ),
-      },
-      kafka: {
-        type: 'Kafka',
-        enabled: this.getEnabled(configSections, 'kafka'),
-        renderComponent: () => (
-          <KafkaConfig
-            onSave={this.handleSaveConfig('kafka')}
-            config={this.getSection(configSections, 'kafka')}
-            onTest={this.handleTestConfig('kafka', {
-              cluster: this.getProperty(configSections, 'kafka', 'id'),
-            })}
-            enabled={this.getEnabled(configSections, 'kafka')}
-            notify={this.props.notify}
-          />
-        ),
-      },
-      opsgenie: {
-        type: 'OpsGenie',
-        enabled: this.getEnabled(configSections, 'opsgenie'),
-        renderComponent: () => (
-          <OpsGenieConfig
-            onSave={this.handleSaveConfig('opsgenie')}
-            config={this.getSection(configSections, 'opsgenie')}
-            onTest={this.handleTestConfig('opsgenie')}
-            enabled={this.getEnabled(configSections, 'opsgenie')}
-          />
-        ),
-      },
-      opsgenie2: {
-        type: 'OpsGenie2',
-        enabled: this.getEnabled(configSections, 'opsgenie2'),
-        renderComponent: () => (
-          <OpsGenieConfig
-            onSave={this.handleSaveConfig('opsgenie2')}
-            config={this.getSection(configSections, 'opsgenie2')}
-            onTest={this.handleTestConfig('opsgenie2')}
-            enabled={this.getEnabled(configSections, 'opsgenie2')}
-          />
-        ),
-      },
-      pagerduty: {
-        type: 'PagerDuty',
-        enabled: this.getEnabled(configSections, 'pagerduty'),
-        renderComponent: () => (
-          <PagerDutyConfig
-            onSave={this.handleSaveConfig('pagerduty')}
-            config={this.getSection(configSections, 'pagerduty')}
-            onTest={this.handleTestConfig('pagerduty')}
-            enabled={this.getEnabled(configSections, 'pagerduty')}
-          />
-        ),
-      },
-      pagerduty2: {
-        type: 'PagerDuty2',
-        enabled: this.getEnabled(configSections, 'pagerduty2'),
-        renderComponent: () => (
-          <PagerDutyConfig
-            onSave={this.handleSaveConfig('pagerduty2')}
-            config={this.getSection(configSections, 'pagerduty2')}
-            onTest={this.handleTestConfig('pagerduty2')}
-            enabled={this.getEnabled(configSections, 'pagerduty2')}
-          />
-        ),
-      },
-      pushover: {
-        type: 'Pushover',
-        enabled: this.getEnabled(configSections, 'pushover'),
-        renderComponent: () => (
-          <PushoverConfig
-            onSave={this.handleSaveConfig('pushover')}
-            config={this.getSection(configSections, 'pushover')}
-            onTest={this.handleTestConfig('pushover')}
-            enabled={this.getEnabled(configSections, 'pushover')}
-          />
-        ),
-      },
-      sensu: {
-        type: 'Sensu',
-        enabled: this.getEnabled(configSections, 'sensu'),
-        renderComponent: () => (
-          <SensuConfig
-            onSave={this.handleSaveConfig('sensu')}
-            config={this.getSection(configSections, 'sensu')}
-            onTest={this.handleTestConfig('sensu')}
-            enabled={this.getEnabled(configSections, 'sensu')}
-          />
-        ),
-      },
-      slack: {
-        type: 'Slack',
-        enabled: this.getEnabled(configSections, 'slack'),
-        renderComponent: () => (
-          <SlackConfig
-            onSave={this.handleSaveConfig('slack')}
-            config={this.getSection(configSections, 'slack')}
-            onTest={this.handleTestConfig('slack')}
-            enabled={this.getEnabled(configSections, 'slack')}
-          />
-        ),
-      },
-      smtp: {
-        type: 'SMTP',
-        enabled: this.getEnabled(configSections, 'smtp'),
-        renderComponent: () => (
-          <SMTPConfig
-            onSave={this.handleSaveConfig('smtp')}
-            config={this.getSection(configSections, 'smtp')}
-            onTest={this.handleTestConfig('smtp')}
-            enabled={this.getEnabled(configSections, 'smtp')}
-          />
-        ),
-      },
-      talk: {
-        type: 'Talk',
-        enabled: this.getEnabled(configSections, 'talk'),
-        renderComponent: () => (
-          <TalkConfig
-            onSave={this.handleSaveConfig('talk')}
-            config={this.getSection(configSections, 'talk')}
-            onTest={this.handleTestConfig('talk')}
-            enabled={this.getEnabled(configSections, 'talk')}
-          />
-        ),
-      },
-      telegram: {
-        type: 'Telegram',
-        enabled: this.getEnabled(configSections, 'telegram'),
-        renderComponent: () => (
-          <TelegramConfig
-            onSave={this.handleSaveConfig('telegram')}
-            config={this.getSection(configSections, 'telegram')}
-            onTest={this.handleTestConfig('telegram')}
-            enabled={this.getEnabled(configSections, 'telegram')}
-          />
-        ),
-      },
-      victorops: {
-        type: 'VictorOps',
-        enabled: this.getEnabled(configSections, 'victorops'),
-        renderComponent: () => (
-          <VictorOpsConfig
-            onSave={this.handleSaveConfig('victorops')}
-            config={this.getSection(configSections, 'victorops')}
-            onTest={this.handleTestConfig('victorops')}
-            enabled={this.getEnabled(configSections, 'victorops')}
-          />
-        ),
-      },
-    }
-=======
->>>>>>> 914e2608
     return (
       <div className="panel">
         <div className="panel-heading">
@@ -679,8 +477,6 @@
     )
   }
 
-<<<<<<< HEAD
-=======
   private getSpecificConfigEnabled = (sections: Sections, section: string) => (
     specificConfig: string
   ): boolean => {
@@ -695,7 +491,6 @@
     )
   }
 
->>>>>>> 914e2608
   private handleSaveConfig = (section: string) => async (
     properties: ServiceProperties,
     isNewConfigInSection?: boolean,
@@ -730,15 +525,10 @@
       }
     }
   }
-<<<<<<< HEAD
-  private handleTestConfig = (section: string, options?: object) => async (
-    e: MouseEvent<HTMLButtonElement>
-=======
 
   private handleTestConfig = (section: string, options?: object) => async (
     e: MouseEvent<HTMLButtonElement>,
     specificConfigOptions?: SpecificConfigOptions
->>>>>>> 914e2608
   ): Promise<void> => {
     e.preventDefault()
 
@@ -746,12 +536,8 @@
       const {data} = await testAlertOutput(
         this.props.kapacitor,
         section,
-<<<<<<< HEAD
-        options
-=======
         options,
         specificConfigOptions
->>>>>>> 914e2608
       )
       if (data.success) {
         this.props.notify(notifyTestAlertSent(section))
